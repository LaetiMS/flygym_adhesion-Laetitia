--- conflicted
+++ resolved
@@ -368,12 +368,7 @@
             if 'collision' in geom:
                 self.physics.model.geom(f'Animat/{geom}').friction = \
                     self.physics_config['friction']
-<<<<<<< HEAD
-        # self.physics.model.geom("ground").friction = self.physics_config['friction']
-
-=======
-        
->>>>>>> cacdbed9
+
         for joint in self.actuated_joints:
             if joint is not None:
                 self.physics.model.joint(f'Animat/{joint}').stiffness = \
@@ -532,18 +527,6 @@
 
     def _get_info(self):
         return {}
-<<<<<<< HEAD
-
-    def close(self):
-        "" "Close the environment, save data, and release any resources."""
-        if self.render_mode == 'saved':
-            with imageio.get_writer(self.output_dir / 'video.mp4',
-                                    fps=self.render_config['fps']) as writer:
-                for frame in self._frames:
-                    writer.append_data(frame)
-        # Save data
-        ...
-=======
     
     def save_video(self, path: Path):
         """Save rendered video since the beginning or the last
@@ -569,5 +552,4 @@
     def close(self):
         """Close the environment, save data, and release any resources."""
         if self.render_mode == 'saved' and self.output_dir is not None:
-            self.save_video(self.output_dir / 'video.mp4')
->>>>>>> cacdbed9
+            self.save_video(self.output_dir / 'video.mp4')